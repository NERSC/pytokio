#!/usr/bin/env python
"""
Generate summary metrics from an h5lmt file
"""

import sys
import json
import datetime
import argparse
import warnings
import tokio
import tokio.tools

_BYTES_TO_GIB = 2.0**(-30.0)
INTERESTING_MDS_OPS = [
    'open',
    'close',
    'getattr',
    'unlink',
    'setattr',
    'getxattr',
    'rmdir',
    'rename',
    'mkdir'
]
D_TIMESTEPS = '/FSStepsGroup/FSStepsDataSet'
D_OSSCPU = '/OSSCPUGroup/OSSCPUDataSet'
D_MDSCPU = '/MDSCPUGroup/MDSCPUDataSet'
D_MDSOPS = '/MDSOpsGroup/MDSOpsDataSet'
D_READS = '/OSTReadGroup/OSTBulkReadDataSet'
D_WRITES = '/OSTWriteGroup/OSTBulkWriteDataSet'
D_MISSING = '/FSMissingGroup/FSMissingDataSet'

def print_datum(datum=None):
    """
    Take a json bag and print out relevant fields
    """
    if isinstance(datum, dict):
        print_str = "%19s-%8s " % (datum['t0'].strftime("%Y-%m-%d %H:%M:%S"),
                                   datum['tf'].strftime("%H:%M:%S"))
        print_str += "%(gibs_read)12.2f " % datum
        print_str += "%(gibs_writ)12.2f " % datum
        print_str += "%(ave_oss_cpu)5.1f " % datum
        print_str += "%(max_oss_cpu)5.1f " % datum
        print_str += "%(ave_mds_cpu)5.1f " % datum
        print_str += "%(max_mds_cpu)5.1f" % datum
        print_str += "%(frac_missing)5.1f" % datum
        return print_str + "\n"

    return "%28s %12s %12s %5s %5s %5s %5s %5s\n" % ("date/time", "gibs read",
                                                     "gibs writ", "ossav",
                                                     "ossmx", "mdsav",
                                                     "mdsmx", "mssng")

def summarize_data(data):
    """
    Take a list of LMT data sets and return summaries of each relevant key
    """
    totals = {
        'n': 0,
        'tot_bytes_read': 0,
        'tot_bytes_write': 0,
        'oss_ave': 0.0,
        'oss_max': 0.0,
        'mds_ave': 0.0,
        'mds_max': 0.0,
        'tot_missing': 0,
        'tot_present': 0,
        'tot_zeros': 0,
    }

    for datum in data:
        points_in_bin = (datum['if'] - datum['i0'])
        totals['tot_bytes_read'] += datum['bytes_read']
        totals['tot_bytes_write'] += datum['bytes_write']
        totals['oss_ave'] += datum['ave_oss_cpu'] * points_in_bin
        totals['mds_ave'] += datum['ave_mds_cpu'] * points_in_bin
        totals['n'] += points_in_bin
        if datum['max_oss_cpu'] > totals['oss_max']:
            totals['oss_max'] = datum['max_oss_cpu']
        else:
            totals['oss_max'] = totals['oss_max']
        if datum['max_mds_cpu'] > totals['mds_max']:
            totals['mds_max'] = datum['max_mds_cpu']
        else:
            totals['mds_max'] = totals['mds_max']
        totals['tot_missing'] += datum['tot_missing']
        totals['tot_present'] += datum['tot_present']
        totals['tot_zeros'] += datum['tot_zeros']
        for operation in INTERESTING_MDS_OPS:
            key = 'ops_%ss' % operation
            if key not in totals:
                totals[key] = 0
            totals[key] += datum[key]

    # Derived values
    totals['ave_bytes_read_per_dt'] = totals['tot_bytes_read'] / totals['n']
    totals['ave_bytes_write_per_dt'] = totals['tot_bytes_write'] / totals['n']
    totals['oss_ave'] = totals['oss_ave'] / totals['n']
    totals['mds_ave'] = totals['mds_ave'] / totals['n']
    totals['tot_gibs_read'] = totals['tot_bytes_read'] * _BYTES_TO_GIB
    totals['tot_gibs_write'] = totals['tot_bytes_write'] * _BYTES_TO_GIB
    totals['ave_gibs_read_per_dt'] = totals['tot_gibs_read'] / totals['n']
    totals['ave_gibs_write_per_dt'] = totals['tot_gibs_write'] / totals['n']
<<<<<<< HEAD
=======

    # For convenience
    totals['tot_tibs_read'] = totals['tot_bytes_read'] * _BYTES_TO_GIB * 2.0**(-10.0)
    totals['tot_tibs_write'] = totals['tot_bytes_write'] * _BYTES_TO_GIB * 2.0**(-10.0)
    totals['ave_tibs_read_per_dt'] = totals['tot_gibs_read'] / totals['n']
    totals['ave_tibs_write_per_dt'] = totals['tot_gibs_write'] / totals['n']

>>>>>>> 4200fb7c
    totals['frac_missing'] = 100.0 * totals['tot_missing'] \
        / (totals['tot_missing'] + totals['tot_present'])
    totals['frac_zeros'] = 100.0 * totals['tot_zeros'] \
        / (totals['tot_missing'] + totals['tot_present'])

    return totals

def print_data_summary(data, use_json=False):
    """
    Print the output of the summarize_data function in a human-readable format
    """
    totals = summarize_data(data)
    if use_json:
        return json.dumps(totals, indent=4, sort_keys=True)

    print_str = ""
    print_str += "Total read:  %(tot_tibs_read)14.2f TiB\n" % totals
    print_str += "Total write: %(tot_tibs_write)14.2f TiB\n" % totals
    print_str += "Average OSS CPU: %(oss_ave)6.2f%%\n" % totals
    print_str += "Max OSS CPU:     %(oss_max)6.2f%%\n" % totals
    print_str += "Average MDS CPU: %(mds_ave)6.2f%%\n" % totals
    print_str += "Max MDS CPU:     %(mds_max)6.2f%%\n" % totals
    print_str += "Missing Data:    %(frac_missing)6.2f%%\n" % totals
    return print_str

def bin_h5lmt(h5_filename):
    """
    Wrap h5lmt_like_object to feed it an H5LMT file
    """
    h5_file = tokio.connectors.hdf5.Hdf5(h5_filename)
    if 'version' in h5_file['/'].attrs and h5_file['/'].attrs['version'] > 1:
        raise Exception("TOKIOfile version > 1 not supported")

    return bin_h5lmt_like_object(h5_file, h5_file.timestep)

def bin_h5lmt_like_object(h5_file, timestep, num_bins=24):
    """
    Take an H5LMT file and convert it into bins of reduced data (e.g., bin by
    hourly totals)
    """
    dset_steps = h5_file[D_TIMESTEPS]
    if (dset_steps.shape[0] - 1) % num_bins > 0:
        warnings.warn("Bin count %d does not evenly divide into FSStepsDataSet size %d" %
                      (num_bins, (dset_steps.shape[0] - 1)))
    dt_per_bin = int((dset_steps.shape[0] - 1) / num_bins)

    bin_data = []
    for bin_num in range(num_bins):
        idx0 = bin_num * dt_per_bin
        idxf = (bin_num+1) * dt_per_bin

        bin_datum = {
            "i0": idx0,
            "if": idxf,
            "bytes_read": h5_file[D_READS][:, idx0:idxf].sum() * timestep,
            "bytes_write": h5_file[D_WRITES][:, idx0:idxf].sum() * timestep,
            "ave_oss_cpu": h5_file[D_OSSCPU][:, idx0:idxf].mean(),
            "max_oss_cpu": h5_file[D_OSSCPU][:, idx0:idxf].max(),
            "ave_mds_cpu": h5_file[D_MDSCPU][idx0:idxf].mean(),
            "max_mds_cpu": h5_file[D_MDSCPU][idx0:idxf].max(),
            "tot_missing": h5_file[D_MISSING][:, idx0:idxf].sum(),
            ### tot_zeros is a bit crazy --count up # elements that reported
            ### read, write, AND CPU load as zero since these are likely missing
            ### UDP packets, not true zero activity
            "tot_zeros": ((h5_file[D_READS][:, idx0:idxf] == 0.0)
                          & (h5_file[D_WRITES][:, idx0:idxf] == 0.0)).sum()}

        mds_dset = h5_file[D_MDSOPS]
        if '__metadata' in h5_file:
            ops = h5_file['__metadata']['OpNames']
        else:
            ops = list(mds_dset.attrs['OpNames'])
        for operation in INTERESTING_MDS_OPS:
            bin_datum['ops_%ss' % operation] = \
                mds_dset[ops.index(operation), idx0:idxf].sum() * timestep

        # Derived values
        bin_datum['t0'] = datetime.datetime.fromtimestamp(
            dset_steps[bin_datum['i0']])
        bin_datum['tf'] = datetime.datetime.fromtimestamp(
            dset_steps[bin_datum['if']])
        bin_datum['gibs_read'] = bin_datum['bytes_read'] * _BYTES_TO_GIB
        bin_datum['gibs_writ'] = bin_datum['bytes_write'] * _BYTES_TO_GIB
        bin_datum['tot_present'] = \
            h5_file['FSMissingGroup/FSMissingDataSet'][:, idx0:idxf].shape[0] * \
            (idxf - idx0) - bin_datum['tot_missing']
        bin_datum['frac_missing'] = 100.0 * bin_datum['tot_missing'] \
            / (bin_datum['tot_missing'] + bin_datum['tot_present'])
        bin_datum['frac_zeros'] = 100.0 * bin_datum['tot_zeros'] \
            / (bin_datum['tot_missing'] + bin_datum['tot_present'])
        bin_data.append(bin_datum)

    return bin_data

def summarize_h5lmt():
    """
    CLI tool to summarize the contents of an H5LMT file
    """
    parser = argparse.ArgumentParser(
        description='aggregate bytes in/out from h5lmt file every hour')
    parser.add_argument('h5lmt', metavar='N', type=str, nargs='+',
                        help='h5lmt file to examine')
    parser.add_argument('--summary', dest='summary', action='store_true',
                        help='print a summary of all output')
    parser.add_argument('--bytes', dest='bytes', action='store_true',
                        help='print bytes, not GiB')
    parser.add_argument('--bins', dest='bins', type=int, default=24,
                        help="number of bins per day")
    parser.add_argument('--start', dest='start', type=str,
                        help="date/time to start in YYYY-MM-DD HH:MM:SS format")
    parser.add_argument('--end', dest='end', type=str,
                        help="date/time to end in YYYY-MM-DD HH:MM:SS format")
    parser.add_argument('--json', dest='json', action='store_true',
                        help='return json output')
    args = parser.parse_args()

    sys.stdout.write(print_datum(None))
    all_binned_data = []

    if args.start is not None and args.end is not None:
        tstart = datetime.datetime.strptime(args.start, "%Y-%m-%d %H:%M:%S")
        tstop = datetime.datetime.strptime(args.end, "%Y-%m-%d %H:%M:%S")

        for h5lmt_file in args.h5lmt:
            h5lmt_like_object = {}
            for dataset_string in [D_READS, D_WRITES, D_MDSCPU, D_OSSCPU, D_MISSING, D_TIMESTEPS]:
                h5lmt_like_object[dataset_string] = tokio.tools.get_group_data_from_time_range(
                    h5lmt_file, dataset_string, tstart, tstop)
            bin_data = bin_h5lmt_like_object(
                h5lmt_like_object,
                tokio.config.LMT_TIMESTEP,
                args.bins)
            for bin_datum in bin_data:
                sys.stdout.write(print_datum(bin_datum))
            all_binned_data = all_binned_data + bin_data

            if args.summary:
                sys.stdout.write(print_data_summary(all_binned_data, args.json))
    else:
        for h5lmt_file in args.h5lmt:
            bin_data = bin_h5lmt(h5lmt_file)

            for bin_datum in bin_data:
                sys.stdout.write(print_datum(bin_datum))
            all_binned_data = all_binned_data + bin_data

        if args.summary:
            sys.stdout.write(print_data_summary(all_binned_data, args.json))

if __name__ == '__main__':
    summarize_h5lmt()<|MERGE_RESOLUTION|>--- conflicted
+++ resolved
@@ -102,8 +102,6 @@
     totals['tot_gibs_write'] = totals['tot_bytes_write'] * _BYTES_TO_GIB
     totals['ave_gibs_read_per_dt'] = totals['tot_gibs_read'] / totals['n']
     totals['ave_gibs_write_per_dt'] = totals['tot_gibs_write'] / totals['n']
-<<<<<<< HEAD
-=======
 
     # For convenience
     totals['tot_tibs_read'] = totals['tot_bytes_read'] * _BYTES_TO_GIB * 2.0**(-10.0)
@@ -111,7 +109,6 @@
     totals['ave_tibs_read_per_dt'] = totals['tot_gibs_read'] / totals['n']
     totals['ave_tibs_write_per_dt'] = totals['tot_gibs_write'] / totals['n']
 
->>>>>>> 4200fb7c
     totals['frac_missing'] = 100.0 * totals['tot_missing'] \
         / (totals['tot_missing'] + totals['tot_present'])
     totals['frac_zeros'] = 100.0 * totals['tot_zeros'] \
