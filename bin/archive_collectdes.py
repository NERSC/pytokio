#!/usr/bin/env python
"""
Dump a lot of data out of ElasticSearch using the Python API and native
scrolling support.  Output either as native json from ElasticSearch or as
serialized TOKIO TimeSeries (TTS) HDF5 files.
"""

import sys
import gzip
import json
import time
import datetime
import argparse
import warnings
import mimetypes
import collections
import multiprocessing

import dateutil.parser # because of how ElasticSearch returns time data
import dateutil.tz
import numpy
import h5py

import tokio
import tokio.connectors.collectd_es

SCHEMA_VERSION = "1"

DATASETS = collections.OrderedDict([
    ('datatargets/readrates', 'bytes/sec'),
    ('datatargets/writerates', 'bytes/sec'),
    ('datatargets/readoprates', 'ops/sec'),
    ('datatargets/writeoprates', 'ops/sec'),
    ('dataservers/memcached', 'bytes'),
    ('dataservers/membuffered', 'bytes'),
    ('dataservers/memfree', 'bytes'),
    ('dataservers/memused', 'bytes'),
    ('dataservers/memslab', 'bytes'),
    ('dataservers/memslab_unrecl', 'bytes'),
    ('dataservers/cpuload', '%'),
    ('dataservers/cpuuser', '%'),
    ('dataservers/cpusys', '%'),
    # these metadatasets _must_ be initialized _after_ their parent dataset
    ('dataservers/_num_cpuload', 'cpu count'),
    ('dataservers/_num_cpuuser', 'cpu count'),
    ('dataservers/_num_cpusys', 'cpu count'),
])

DATE_FMT = "%Y-%m-%dT%H:%M:%S"

# This is necessary because multiprocessing needs to be able to serialize the
# reducer that is passed back, but lambda functions are not pickleable.  So we
# pass back a string that maps to a lambda.
LAMBDA_MAPS = {
    'sum': lambda x, y: x + y,
}

def metadataset2dataset_key(metadataset_name):
    """Return the dataset name corresponding to a metadataset name

    Metadatasets are not ever stored in the HDF5 and instead are only used to
    store data needed to correctly calculate dataset values.  This function
    maps a metadataset name to its corresponding dataset name.

    Args:
        metadataset_name (str): name of a metadataset
    Returns:
        str: name of corresponding dataset name, or None if `metadataset_name`
            does not appear to be a metadataset name.
    """
    if '/_num_' not in metadataset_name:
        return None
    else:
        return metadataset_name.replace('/_num_', '/', 1)

def dataset2metadataset_key(dataset_key):
    """Return the metadataset name corresponding to a dataset name

    Args:
        dataset_name (str): name of a dataset

    Returns:
        str: name of corresponding metadataset name
    """
    return dataset_key.replace('/', '/_num_', 1)

def process_page(page):
    """
    Go through a list of docs and insert their data into a numpy matrix.  In
    the future this should be a flush function attached to the CollectdEs
    connector class.
    """

    _time0 = time.time()
    inserts = []
    for doc in page:
        # basic validity checking
        if '_source' not in doc:
            warnings.warn("No _source in doc")
            print json.dumps(doc, indent=4)
            continue
        source = doc['_source']

        # check to see if this is from plugin:disk
        if source['plugin'] == 'disk':
            # We jump through these hoops because most of TOKIO uses tz-unaware
            # local datetimes and we don't want to inject a bunch of dateutil
            # dependencies elsewhere
            # timezone-aware string
            # `-> tz-aware utc datetime
            #     `-> local datetime
            #         `-> tz-unaware local datetime
            timestamp = dateutil.parser.parse(source['@timestamp'])\
                                              .astimezone(dateutil.tz.tzlocal())\
                                              .replace(tzinfo=None)
            col_name = "%s:%s" % (source['hostname'], source['plugin_instance'])

            if source['collectd_type'] == 'disk_octets':
                val1 = source.get('read')
                val2 = source.get('write')
                if val1 is not None and val2 is not None:
                    inserts.append(('datatargets/readrates', timestamp, col_name, val1))
                    inserts.append(('datatargets/writerates', timestamp, col_name, val2))
            elif source['collectd_type'] == 'disk_ops':
                val1 = source.get('read')
                val2 = source.get('write')
                if val1 is not None and val2 is not None:
                    inserts.append(('datatargets/readoprates', timestamp, col_name, val1))
                    inserts.append(('datatargets/writeoprates', timestamp, col_name, val2))
        elif source['plugin'] == 'cpu' and 'value' in source:
            timestamp = dateutil.parser.parse(source['@timestamp'])\
                                              .astimezone(dateutil.tz.tzlocal())\
                                              .replace(tzinfo=None)
            val1 = source.get('value')
            if source['type_instance'] == 'idle':
                # note that we store (100 - idle) as load
                inserts.append(('dataservers/cpuload', timestamp, source['hostname'],
                                100.0 - val1, 'sum'))
                inserts.append(('dataservers/_num_cpuload', timestamp, source['hostname'],
                                1, 'sum'))
            elif source['type_instance'] == 'user':
                inserts.append(('dataservers/cpuuser', timestamp, source['hostname'],
                                val1, 'sum'))
                inserts.append(('dataservers/_num_cpuuser', timestamp, source['hostname'],
                                1, 'sum'))
            elif source['type_instance'] == 'system':
                inserts.append(('dataservers/cpusys', timestamp, source['hostname'],
                                val1, 'sum'))
                inserts.append(('dataservers/_num_cpusys', timestamp, source['hostname'],
                                1, 'sum'))
        elif source['plugin'] == 'memory' and 'value' in source:
            timestamp = dateutil.parser.parse(source['@timestamp'])\
                                              .astimezone(dateutil.tz.tzlocal())\
                                              .replace(tzinfo=None)
            val1 = source.get('value')
            if source['type_instance'] == 'cached':
                inserts.append(('dataservers/memcached', timestamp, source['hostname'], val1))
            elif source['type_instance'] == 'buffered':
                inserts.append(('dataservers/membuffered', timestamp, source['hostname'], val1))
            elif source['type_instance'] == 'free':
                inserts.append(('dataservers/memfree', timestamp, source['hostname'], val1))
            elif source['type_instance'] == 'used':
                inserts.append(('dataservers/memused', timestamp, source['hostname'], val1))
            elif source['type_instance'] == 'slab_recl':
                inserts.append(('dataservers/memslab', timestamp, source['hostname'], val1))
            elif source['type_instance'] == 'slab_unrecl':
                inserts.append(('dataservers/memslab_unrecl', timestamp, source['hostname'], val1))

    _timef = time.time()
    if tokio.DEBUG:
        print "Extracted %d inserts in %.4f seconds" % (len(inserts), _timef - _time0)
        per_dataset = {}
        for insert in inserts:
            if insert[0] not in per_dataset:
                per_dataset[insert[0]] = 0
            per_dataset[insert[0]] += 1
        for dataset_name in sorted(per_dataset.keys()):
            print "  %6d entries for %s" % (per_dataset[dataset_name], dataset_name)
    return inserts

def update_datasets(inserts, datasets):
    """
    Given a list of tuples to insert into a dataframe, insert those data serially
    """
    data_volume = {}
    errors = {}
    for key in datasets.keys():
        data_volume[key] = 0.0
        errors[key] = 0

    for insert in inserts:
        try:
            if len(insert) == 4:
                (dataset_name, timestamp, col_name, value) = insert
                reducer = None
            else:
                (dataset_name, timestamp, col_name, value, reducer_name) = insert
                reducer = LAMBDA_MAPS.get(reducer_name)
        except ValueError:
            print insert
            raise

        if datasets[dataset_name].insert_element(timestamp, col_name, value, reducer):
            data_volume[dataset_name] += value 
            tidx, cidx = datasets[dataset_name].get_insert_pos(timestamp, col_name)
        else:
            errors[dataset_name] += 1

    # Update dataset metadata
    for key in datasets.keys():
        unit = DATASETS.get(key, "unknown")
        datasets[key].dataset_metadata.update({'version': SCHEMA_VERSION, 'units': unit})
        datasets[key].group_metadata.update({'source': 'collectd_disk'})

    index_errors = sum(errors.itervalues())
    if index_errors > 0:
        warnings.warn("Out-of-bounds indices (%d total) were detected" % index_errors)

    if tokio.DEBUG:
        for key in data_volume.keys():
            data_volume[key] *= datasets[key].timestep
        update_str = "Added "
        update_str = "Added %(datatargets/readrates)d bytes/" \
            + "%(datatargets/readoprates)d ops of read, " \
            + "%(datatargets/writerates)d bytes/" \
            + "%(datatargets/writeoprates)d ops of write, " \
            + "%(dataservers/cpuload).1f%% of cpu load-seconds, " \
            + "%(dataservers/memused)d bytes of memory-seconds"
        print update_str % data_volume
    return index_errors

def reset_timeseries(timeseries, start, end, value=-0.0):
    """Zero out a region of a tokio.TimeSeries dataset

    Args:
        timeseries (tokio.TimeSeries): data from a subset should be zeroed
        start (datetime.datetime): Time at which zeroing of all columns in
            `timeseries` should begin
        end (datetime.datetime): Time at which zeroing all columns in
            `timeseries` should end (exclusive)
        value: value which should be set in every element being reset

    Returns:
        Nothing
    """
    index0, _ = timeseries.get_insert_pos(start, None)
    indexf, _ = timeseries.get_insert_pos(end, None)
    timeseries.dataset[index0:indexf, :] = value

def normalize_cpu_datasets(inserts, datasets):
    """Normalize CPU load datasets

    Divide each element of CPU datasets by the number of CPUs counted at each
    point in time.  Necessary because these measurements are reported on a
    per-core basis, but not all cores may be reported for each timestamp.

    Args:
        inserts (list of tuples): list of inserts that were used to populate
            datasets
        datasets (dict of TimeSeries): all of the datasets being populated
    Returns:
        Nothing
    """
    dataset_names = set(['dataservers/cpuload', 'dataservers/cpuuser', 'dataservers/cpusys'])
    num_dataset_names = {}

    norm_elements = {}
    for dataset_name in dataset_names:
        norm_elements[dataset_name] = set([])
        num_dataset_names[dataset_name] = dataset2metadataset_key(dataset_name)

    # build a set of all elements that must be divided
    for insert in inserts:
        (dataset_name, timestamp, col_name) = insert[0:3]
        if dataset_name in dataset_names:
            # get the position of this element to be inserted
            t_index, c_index = datasets[dataset_name].get_insert_pos(timestamp, col_name)
            if t_index is not None and c_index is not None:
                norm_elements[dataset_name].add((t_index, c_index))

    # now divide each element to be divided
    for dataset_name in dataset_names:
        num_dataset_name = num_dataset_names[dataset_name]
        for t_index, c_index in norm_elements[dataset_name]:
            datasets[dataset_name].dataset[t_index, c_index] /= \
                datasets[num_dataset_name].dataset[t_index, c_index]
        # convert NaNs (0.0 / 0.0) back to -0.0
        datasets[dataset_name].dataset[numpy.isnan(datasets[dataset_name].dataset)] = -0.0

def pages_to_hdf5(pages, output_file, init_start, init_end, query_start, query_end,
                  timestep, num_servers, devices_per_server, threads=1):
    """
    Take pages from ElasticSearch query and store them in output_file
    """
    datasets = {}
    hdf5_file = h5py.File(output_file)

    schema_version = hdf5_file.attrs.get('version', SCHEMA_VERSION)
    schema = tokio.connectors.hdf5.SCHEMA.get(schema_version)
    if schema is None:
        raise KeyError("Schema version %d is not known by connectors.hdf5" % SCHEMA_VERSION)

    # Immediately write back the version so that tokio.timeseries can detect it
    # when it commits data
    hdf5_file.attrs['version'] = SCHEMA_VERSION

    # Initialize datasets
    for dataset_name in DATASETS.keys():
        hdf5_dataset_name = schema.get(dataset_name)
        if hdf5_dataset_name is None:
            if '/_' not in dataset_name:
                warnings.warn("Dataset %s is not in schema (passing through)" % dataset_name)
            hdf5_dataset_name = dataset_name
        if dataset_name.lstrip('/').startswith('datatargets'):
            num_columns = num_servers * devices_per_server
        else:
            num_columns = num_servers

        # If this is a metadataset, initialize it with the shape and columns of
        # the dataset it describes so that we can use the same index values for
        # both.  This requires the parent dataset's TimeSeries to already be
        # defined and attached, which requires DATASETS to be an OrderedDict so
        # that we aren't initializing metadatasets before datasets.
        real_dataset_name = metadataset2dataset_key(dataset_name)
        if real_dataset_name:
            if real_dataset_name not in datasets:
                raise KeyError("Cannot init metadataset %s; dataset %s does not exist" %
                               (dataset_name, real_dataset_name))
            global_start = datetime.datetime.fromtimestamp(datasets[real_dataset_name].timestamps[0])
            global_end = datetime.datetime.fromtimestamp(datasets[real_dataset_name].timestamps[-1] + datasets[real_dataset_name].timestep)
            timeseries = tokio.timeseries.TimeSeries(dataset_name=hdf5_dataset_name,
                                                     start=global_start,
                                                     end=global_end,
                                                     timestep=timestep,
                                                     num_columns=num_columns,
                                                     column_names=datasets[real_dataset_name].columns,
                                                     hdf5_file=None)

            # we can't update an average, so zero out all prior values that
            # we will be overwriting
            reset_timeseries(datasets[real_dataset_name], query_start, query_end)
        else:
            timeseries = tokio.timeseries.TimeSeries(dataset_name=hdf5_dataset_name,
                                                     start=init_start,
                                                     end=init_end,
                                                     timestep=timestep,
                                                     num_columns=num_columns,
                                                     hdf5_file=hdf5_file)
        datasets[dataset_name] = timeseries

    # Process all pages retrieved (this is computationally expensive)
    _time0 = time.time()
    updates = []
    if threads > 1:
        # updates = multiprocessing.Pool(16).map(process_page, pages)
        for update in multiprocessing.Pool(threads).imap_unordered(process_page, pages):
            updates.append(update)
    else:
        for page in pages:
            updates.append(process_page(page))
    _timef = time.time()
    _extract_time = _timef - _time0
    tokio.debug_print("Extracted %d elements from %d pages in %.4f seconds" \
                      % (sum([len(x) for x in updates]),
                      len(pages),
                      _extract_time))

    # Take the processed list of data to insert and actually insert them
    _time0 = time.time()
    for update in updates:
        update_datasets(update, datasets)
    _timef = time.time()
    _update_time = _timef - _time0
    if tokio.DEBUG:
        print "Inserted %d elements from %d pages in %.4f seconds" \
            % (len(updates), len(pages), _update_time)
        print "Processed %d pages in %.4f seconds" \
            % (len(pages), _extract_time + _update_time)

    for update in updates:
        normalize_cpu_datasets(update, datasets)

    # Write datasets out to HDF5 file
    _time0 = time.time()
    for dataset_name, dataset in datasets.iteritems():
        if '/_' not in dataset_name:
            dataset.commit_dataset(hdf5_file)

    if tokio.DEBUG:
        print "Committed data to disk in %.4f seconds" % (time.time() - _time0)

def main(argv=None):
    """
    CLI interface for cache_collectdes
    """
    warnings.simplefilter('always', UserWarning) # One warning per invalid file

    # Parse CLI options
    parser = argparse.ArgumentParser(add_help=False)
    parser.add_argument("query_start", type=str,
                        help="start time of query in %s format" % DATE_FMT)
    parser.add_argument("query_end", type=str,
                        help="end time of query in %s format" % DATE_FMT)
    parser.add_argument('--init-start', type=str, default=None,
                        help='min timestamp if creating new output file, in %s format' % DATE_FMT
                        + ' (default: same as start)')
    parser.add_argument('--init-end', type=str, default=None,
                        help='max timestamp if creating new output file, in %s format' % DATE_FMT
                        + ' (default: same as end)')
    parser.add_argument('--debug', action='store_true',
                        help="produce debug messages")
    parser.add_argument('--num-nodes', type=int, default=288,
                        help='number of expected burst buffer nodes (default: 288)')
    parser.add_argument('--ssds-per-node', type=int, default=4,
                        help='number of SSDs in each BB node (default: 4)')
    parser.add_argument('--timestep', type=int, default=10,
                        help='collection frequency, in seconds (default: 10)')
    parser.add_argument('--timeout', type=int, default=30,
                        help='ElasticSearch timeout time (default: 30)')
    parser.add_argument('--threads', type=int, default=1,
                        help='parallel threads for document extraction (default: 1)')
    parser.add_argument('--input', type=str, default=None,
                        help="use cached ElasticSearch json as input")
    parser.add_argument("-o", "--output", type=str, default='output.hdf5',
                        help="output file (default: output.hdf5)")
    parser.add_argument('-h', '--host', type=str, default="localhost",
                        help="hostname of ElasticSearch endpoint (default: localhost)")
    parser.add_argument('-p', '--port', type=int, default=9200,
                        help="port of ElasticSearch endpoint (default: 9200)")
    parser.add_argument('-i', '--index', type=str, default='cori-collectd-*',
                        help='ElasticSearch index to query (default:cori-collectd-*)')
    args = parser.parse_args(argv)

    if args.debug:
        tokio.DEBUG = True

    # Convert CLI options into datetime
    try:
        query_start = datetime.datetime.strptime(args.query_start, DATE_FMT)
        query_end = datetime.datetime.strptime(args.query_end, DATE_FMT)
        init_start = query_start
        init_end = query_end
        if args.init_start:
            init_start = datetime.datetime.strptime(args.init_start, DATE_FMT)
        if args.init_end:
            init_end = datetime.datetime.strptime(args.init_end, DATE_FMT)
    except ValueError:
        sys.stderr.write("Start and end times must be in format %s\n" % DATE_FMT)
        raise

    # Basic input bounds checking
    if query_start >= query_end:
        raise Exception('query_start >= query_end')
    elif init_start >= init_end:
        raise Exception('init_start >= init_end')
    elif args.timestep < 1:
        raise Exception('--timestep must be > 0')

    # Read input from a cached json file (generated previously via the --json
    # option) or by querying ElasticSearch?
    if args.input is None:
        ### Try to connect
        esdb = tokio.connectors.collectd_es.CollectdEs(
            host=args.host,
            port=args.port,
            index=args.index,
            timeout=args.timeout)

        pages = None
        for plugin_query in [tokio.connectors.collectd_es.QUERY_CPU_DATA,
                             tokio.connectors.collectd_es.QUERY_DISK_DATA,
                             tokio.connectors.collectd_es.QUERY_MEMORY_DATA]:
            esdb.query_timeseries(plugin_query,
                                  query_start,
<<<<<<< HEAD
                                  query_end)
            pages = esdb.scroll_pages
=======
                                  query_end,
                                  timeout=args.timeout)
            if pages is None:
                pages = esdb.scroll_pages
            else:
                pages += esdb.scroll_pages

>>>>>>> ab161eeb
            tokio.debug.debug_print("Loaded results from %s:%s" % (args.host, args.port))
            pages_to_hdf5(pages=pages,
                          output_file=args.output,
                          init_start=init_start,
                          init_end=init_end,
                          query_start=query_start,
                          query_end=query_end,
                          timestep=args.timestep,
                          num_servers=args.num_nodes,
                          devices_per_server=args.ssds_per_node,
                          threads=args.threads)
    else:
        _, encoding = mimetypes.guess_type(args.input)
        if encoding == 'gzip':
            input_file = gzip.open(args.input, 'r')
        else:
            input_file = open(args.input, 'r')
        pages = json.load(input_file)
        input_file.close()
        tokio.debug.debug_print("Loaded results from %s" % args.input)
        pages_to_hdf5(pages=pages,
                      output_file=args.output,
                      init_start=init_start,
                      init_end=init_end,
                      query_start=query_start,
                      query_end=query_end,
                      timestep=args.timestep,
                      num_servers=args.num_nodes,
                      devices_per_server=args.ssds_per_node,
                      threads=args.threads)

    print "Wrote output to %s" % args.output

if __name__ == '__main__':
    main()<|MERGE_RESOLUTION|>--- conflicted
+++ resolved
@@ -472,10 +472,6 @@
                              tokio.connectors.collectd_es.QUERY_MEMORY_DATA]:
             esdb.query_timeseries(plugin_query,
                                   query_start,
-<<<<<<< HEAD
-                                  query_end)
-            pages = esdb.scroll_pages
-=======
                                   query_end,
                                   timeout=args.timeout)
             if pages is None:
@@ -483,7 +479,6 @@
             else:
                 pages += esdb.scroll_pages
 
->>>>>>> ab161eeb
             tokio.debug.debug_print("Loaded results from %s:%s" % (args.host, args.port))
             pages_to_hdf5(pages=pages,
                           output_file=args.output,
