--- conflicted
+++ resolved
@@ -473,15 +473,9 @@
                         + " (req'd w/ --topology, --concurrentjobs, or if no darshan log provided)")
     parser.add_argument("--jobhost", type=str, default=None,
                         help="host on which job ran (used with --concurrentjobs)")
-<<<<<<< HEAD
-    parser.add_argument("--ost-fullness", type=str, default=None,
-                        help="path to an ost fullness file (lfs df)")
-    parser.add_argument("--ost-map", type=str, default=None,
-=======
     parser.add_argument("--ost-fullness", type=str, default=None, nargs="?",
                         help="path to an ost fullness file (lfs df)")
     parser.add_argument("--ost-map", type=str, default=None, nargs="?",
->>>>>>> 4200fb7c
                         help="path to an ost map file (lctl dl -t)")
     parser.add_argument("files", nargs='*', default=None,
                         help="darshan logs to process")
