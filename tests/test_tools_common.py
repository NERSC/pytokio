--- conflicted
+++ resolved
@@ -38,23 +38,13 @@
     # match_first=True returns, at maximum, 1 entry per day
     matches = tokio.tools.common.enumerate_dated_files(
         start=START, end=END, template=TEST_LIST, match_first=True)
-<<<<<<< HEAD
     print("Expected %d matches and found %d matches: %s" % (EXPECTED_DAYS, len(matches), matches))
-=======
-    print("Expecting %d matches between %s and %s" % (EXPECTED_DAYS, START, END))
-    print("Found %d matches: %s" % (len(matches), matches))
->>>>>>> 3a54d43a
     assert len(matches) == EXPECTED_DAYS 
 
     # match_first=False can return multiple entries per day
     matches = tokio.tools.common.enumerate_dated_files(
         start=START, end=END, template=TEST_LIST, match_first=False)
-<<<<<<< HEAD
     print("Expected > %d matches and found %d matches: %s" % (EXPECTED_DAYS, len(matches), matches))
-=======
-    print("Expecting more than %d matches between %s and %s" % (EXPECTED_DAYS, START, END))
-    print("Found %d matches: %s" % (len(matches), matches))
->>>>>>> 3a54d43a
     assert len(matches) > EXPECTED_DAYS
 
 def test_enumerate_dated_files_dict_scalar():
@@ -63,12 +53,7 @@
     matches = tokio.tools.common.enumerate_dated_files(
         start=START, end=END, lookup_key=FAKE_FS_NAME, template=TEST_DICT)
 
-<<<<<<< HEAD
     print("Expected %d matches and found %d matches: %s" % (EXPECTED_DAYS, len(matches), matches))
-=======
-    print("Expecting 1 match between %s and %s" % (START, END))
-    print("Found %d matches: %s" % (len(matches), matches))
->>>>>>> 3a54d43a
     assert len(matches) == 1
 
 def test_enumerate_dated_files_dict_scalar_nokey():
@@ -77,12 +62,7 @@
     matches = tokio.tools.common.enumerate_dated_files(
         start=START, end=END, lookup_key=None, template=TEST_DICT)
 
-<<<<<<< HEAD
     print("Expected %d matches and found %d matches: %s" % (2, len(matches), matches))
-=======
-    print("Expecting 2 matches between %s and %s" % (START, END))
-    print("Found %d matches: %s" % (len(matches), matches))
->>>>>>> 3a54d43a
     assert len(matches) == 2
 
 def test_enumerate_dated_files_dict_list():
@@ -93,19 +73,13 @@
     matches = tokio.tools.common.enumerate_dated_files(
         start=START, end=END, lookup_key=FAKE_FS_NAME, template=TEST_RECURSE,
         match_first=True)
-<<<<<<< HEAD
     print("Expected %d matches and found %d matches without multimatch: %s" % (EXPECTED_DAYS, len(matches), matches))
-=======
-    print("Expecting %d matches between %s and %s" % (EXPECTED_DAYS, START, END))
-    print("Found %d matches without multimatch: %s" % (len(matches), matches))
->>>>>>> 3a54d43a
     assert len(matches) == EXPECTED_DAYS
 
     # match_first=False can return multiple entries per day
     matches = tokio.tools.common.enumerate_dated_files(
         start=START, end=END, lookup_key=FAKE_FS_NAME, template=TEST_RECURSE,
         match_first=False)
-<<<<<<< HEAD
     print("Expected > %d matches and found %d matches with multimatch: %s" % (EXPECTED_DAYS, len(matches), matches))
     assert len(matches) > EXPECTED_DAYS
 
@@ -148,7 +122,7 @@
             start=start,
             end=end,
             template=template,
-            expand_glob=True,
+            use_glob=True,
             match_first=False)
         print("Expected %d matches and found %d matches with globbing:\n  %s" % (match_num, len(matches), "\n  ".join(matches)))
         assert len(matches) == match_num
@@ -165,7 +139,7 @@
             start=start,
             end=end,
             template=template,
-            expand_glob=False,
+            use_glob=False,
             match_first=False)
         print("Expected %d matches and found %d matches without globbing:\n  %s" % (0, len(matches), "\n  ".join(matches)))
         assert len(matches) == 0
@@ -182,12 +156,7 @@
             start=start,
             end=end,
             template=template,
-            expand_glob=True,
+            use_glob=True,
             match_first=True)
         print("Expected %d matches and found %d matches with globbing and match_first:\n  %s" % (1, len(matches), "\n  ".join(matches)))
-        assert len(matches) == 1
-=======
-    print("Expecting more than %d matches between %s and %s" % (EXPECTED_DAYS, START, END))
-    print("Found %d matches with multimatch: %s" % (len(matches), matches))
-    assert len(matches) > EXPECTED_DAYS
->>>>>>> 3a54d43a
+        assert len(matches) == 1