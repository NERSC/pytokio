#!/usr/bin/env python
"""
Ensure that the tokio site config loads correctly
"""

import os
import json
import nose
import tokiotest
import tokio.config
try:
    from imp import reload
except ImportError:
    # Python 2
    pass

# This should be defined in the sample config included in this test suite, but
# NOT in the config that ships with pytokio
DEADBEEF_KEY = "debug_dummy"
DEADBEEF_VALUE = 0xDEADBEEF

TMP_ENV_PREFIX = "_PYTOKIO_TEST_"

### tokio.config settings that should be settable via environment variables
MAGIC_VARIABLES = {
    'hdf5_files': os.path.join('abc', 'def'),
    'lfsstatus_fullness_files': os.path.join('ghi', 'klmno', 'p'),
    'lfsstatus_map_files': os.path.join('y', 'z', ''),
    'isdct_files': os.path.join('qrs', 'tuv', 'wx'),
}

def delete_pytokio_vars(backup=True):
    """Remove any environment variables that begin with PYTOKIO_

    Args:
        backup (bool): create a backup of the value of each variable purged
    """
    del_keys = []
    for var_name in [x for x in os.environ if x.startswith("PYTOKIO_")]:
        if backup:
            backup_name = TMP_ENV_PREFIX + var_name
            print("\033[93mBacking up %s to %s in runtime environment\033[0m" % (var_name, backup_name))
            os.environ[backup_name] = os.environ[var_name]
        del os.environ[var_name]

def flush_env():
    """
    Ensure that the runtime environment isn't tainted by magic variables before
    running a test.
    """
    print("\033[94mEntering flush_env\033[0m")
    delete_pytokio_vars()

    tokio.config.init_config()

def restore_env():
    """Restore PYTOKIO_ environment variables purged by flush_env()
    """
    print("\033[94mEntering restore_env\033[0m")

    delete_pytokio_vars(backup=False)

    # Now swap back in PYTOKIO_ variables
    del_keys = []
    for backup_name in [x for x in os.environ if x.startswith(TMP_ENV_PREFIX)]:
        var_name = backup_name[len(TMP_ENV_PREFIX):]
        print("\033[92mRestoring %s to runtime environment during restoration\033[0m" % var_name)
        os.environ[var_name] = os.environ[backup_name]
        del os.environ[backup_name]

    tokio.config.init_config()

def magic_variable(variable, set_value):
    """
    Set an environment variable, load tokio.config, and ensure that the
    environment variable was correctly picked up.
    """
    # this test is pointless if we are overriding the default config with the
    # same value as its default because it's impossible to verify that this
    # value was taken from the environment variable
    if tokio.config.CONFIG[variable] == set_value:
        raise Exception("test is broken; attempting to set a magic variable to its default value?")

    os.environ["PYTOKIO_" + variable.upper()] = set_value
    reload(tokio.config)

    print("%s: Supposed to be [%s], actual runtime value is [%s]" % (
        variable,
        set_value,
        tokio.config.CONFIG[variable]))
    runtime_value = tokio.config.CONFIG[variable]
    assert type(runtime_value) == type(set_value)
    assert runtime_value == set_value

def compare_config_to_runtime(config_file):
    """
    Given the path to a config.json, ensure that its contents are what were
    loaded into the tokio.config namespace
    """

    # Verify that the config file tokio.config loaded is a real file
    assert tokio.config.PYTOKIO_CONFIG_FILE
    assert os.path.isfile(tokio.config.PYTOKIO_CONFIG_FILE)

    # Verify that the loaded config wasn't empty
    assert len(tokio.config.CONFIG) > 0

    # Load the reference file and compare its contents to the tokio.config namespace
    print("Comparing runtime config to %s" % config_file)
    config_contents = json.load(open(config_file, 'r'))
    for key, expected_value in config_contents.items():
        runtime_value = tokio.config.CONFIG[key]
        print("Verifying tokio.config.%s:\n  [%s] == [%s]" % (
            key.upper(),
            str(expected_value),
            str(runtime_value)))
        assert type(runtime_value) == type(expected_value)
        assert runtime_value == expected_value

@nose.tools.with_setup(setup=flush_env, teardown=restore_env)
def test_default_config():
    """
    tokio.config: Load config file from default location
    """
    # Reload the module to force reinitialization from config
    reload(tokio.config)

    # Verify the loaded attributes are what was in the config file
    compare_config_to_runtime(tokio.config.PYTOKIO_CONFIG_FILE)

@nose.tools.with_setup(setup=flush_env, teardown=restore_env)
def test_configfile_env():
    """
    tokio.config: Load config file from PYTOKIO_CONFIG
    """
    config_file = os.path.join(tokiotest.INPUT_DIR, 'sample_config.json')

    os.environ["PYTOKIO_CONFIG"] = config_file
    print("Set PYTOKIO_CONFIG to %s" % os.environ["PYTOKIO_CONFIG"])
    reload(tokio.config)
<<<<<<< HEAD
    print("tokio.config.PYTOKIO_CONFIG = %s" % tokio.config.PYTOKIO_CONFIG)
=======
>>>>>>> 2db1409c

    print("tokio.config.PYTOKIO_CONFIG = %s" % tokio.config.PYTOKIO_CONFIG_FILE)

    assert tokio.config.PYTOKIO_CONFIG_FILE == config_file
    compare_config_to_runtime(config_file)
    assert tokio.config.CONFIG[DEADBEEF_KEY] == DEADBEEF_VALUE

@nose.tools.with_setup(setup=flush_env, teardown=restore_env)
def test_config_magic_variable():
    """
    tokio.config: Use of magic overriding variable
    """
    # Ensure that each magic environment variable is picked up correctly
    for variable, value in MAGIC_VARIABLES.items():
        yield magic_variable, variable, value


@nose.tools.with_setup(setup=flush_env, teardown=restore_env)
def test_no_env_effects_post_load():
    """
    tokio.config: Magic variables don't affect runtime post-load
    """
    # First load and verify the default config
    test_default_config()

    # Then set a magic environment variable and assert that it is *not*
    # automatically picked up
    for variable, set_value in MAGIC_VARIABLES.items():
        orig_value = tokio.config.CONFIG[variable]
        if orig_value == set_value:
            raise Exception("test is broken; trying to set a magic variable to its default value?")
        os.environ[variable] = set_value
        assert tokio.config.CONFIG[variable] == orig_value


@nose.tools.with_setup(setup=flush_env, teardown=restore_env)
def test_config_post_load_by_env():
    """
    tokio.config: Change tokio configuration after it is loaded (scalars)
    """
    # First load and verify the default config
    test_default_config()

    # Then manually set the values of magic variables at runtime
    for variable, set_value in MAGIC_VARIABLES.items():
        orig_value = tokio.config.CONFIG[variable]
        tokio.config.CONFIG[variable] = set_value
        assert tokio.config.CONFIG[variable] != orig_value
        assert tokio.config.CONFIG[variable] == set_value

@nose.tools.with_setup(setup=flush_env, teardown=restore_env)
def test_config_post_load_from_file():
    """
    tokio.config: Change tokio configuration after it is loaded (scalars+dicts)
    """
    # First load and verify the default config
    test_default_config()

    # Then load the config file into buffer
    config_file = os.path.join(tokiotest.INPUT_DIR, 'sample_config.json')
    # and manually set each loaded variable as a tokio.config attribute
    config_contents = json.load(open(config_file, 'r'))
    for key, set_value in config_contents.items():
        tokio.config.CONFIG[key] = set_value

    # Then verify that all the runtime values have now changed
    compare_config_to_runtime(config_file)<|MERGE_RESOLUTION|>--- conflicted
+++ resolved
@@ -138,11 +138,6 @@
     os.environ["PYTOKIO_CONFIG"] = config_file
     print("Set PYTOKIO_CONFIG to %s" % os.environ["PYTOKIO_CONFIG"])
     reload(tokio.config)
-<<<<<<< HEAD
-    print("tokio.config.PYTOKIO_CONFIG = %s" % tokio.config.PYTOKIO_CONFIG)
-=======
->>>>>>> 2db1409c
-
     print("tokio.config.PYTOKIO_CONFIG = %s" % tokio.config.PYTOKIO_CONFIG_FILE)
 
     assert tokio.config.PYTOKIO_CONFIG_FILE == config_file
