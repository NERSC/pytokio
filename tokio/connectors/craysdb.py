--- conflicted
+++ resolved
@@ -14,84 +14,33 @@
 import mimetypes
 from tokio.connectors.common import SubprocessOutputDict
 
-<<<<<<< HEAD
-class CraySdbProc(dict):
+class CraySdbProc(SubprocessOutputDict):
     """Dictionary subclass that self-populates with Cray SDB data.
-=======
-class CraySdbProc(SubprocessOutputDict):
-    """
-    Presents certain views of the Cray Service Database (SDB) as a dictionary.
-    Lazy load data to prevent unnecessary touches to the actual service
-    database.
->>>>>>> ab161eeb
-
+        
     Presents certain views of the Cray Service Database (SDB) as a
     dictionary-like object through the Cray SDB CLI.
     """
-<<<<<<< HEAD
-    def __init__(self, cache_file=None):
+    def __init__(self, *args, **kwargs):
         """Load the processor configuration table from the SDB.
-
-        Loads the Cray processor map table using either a cached, ASCII version
-        of the table or by calling the ``xtdb2proc`` command.
-
+            
         Args:
-            cache_file (str, optional): Path to a cache file to load instead of
-                issuing the ``xtdb2proc`` command.
+            *args: Passed to tokio.connectors.common.SubprocessOutputDict
+            **kwargs: Passed to tokio.connectors.common.SubprocessOutputDict
         """
-        super(CraySdbProc, self).__init__(self)
-        self.cache_file = cache_file
-        # Keep the order in which we parse xtdb2proc output file  
-        self.key_order = []
-        self.load_xtdb2proc_table()
-
-    def load_xtdb2proc_table(self):
-        """Load the xtdb2proc data for a Cray system.
-
-        Either loads a cached version of the xtdb2proc output text, or calls
-        ``xtdb2proc`` to collect that data from the Cray service database.
-        Inserts keys/values into self.
-        """
-        if self.cache_file is None:
-            # Load directly from the Cray service database
-            try:
-                sdb = subprocess.check_output(['xtdb2proc', '-f', '-'])
-            except OSError as error:
-                if error[0] == errno.ENOENT:
-                    raise type(error)(error[0], "CraySDB CLI (xtdb2proc command) not found")
-                raise
-            # sdb = subprocess.Popen(['xtdb2proc', '-f', '-'], stdout=subprocess.PIPE).communicate()[0]
-            self.parse_xtdb2proc_table(sdb.splitlines())
-        else:
-            # Load a cached copy of the service database xtdb2proc table
-            _, encoding = mimetypes.guess_type(self.cache_file)
-            if encoding == 'gzip':
-                fp = gzip.open(self.cache_file, 'r')
-            else:
-                fp = open(self.cache_file, 'r')
-            self.parse_xtdb2proc_table(fp)
-            fp.close()
-=======
-    def __init__(self, *args, **kwargs):
         super(CraySdbProc, self).__init__(*args, **kwargs)
         self.subprocess_cmd = ['xtdb2proc', '-f', '-']
         self.key_order = [] # implement poor-man's OrderedDict
         self.load()
->>>>>>> ab161eeb
 
     def __repr__(self):
         """Serialize self in a format compatible with ``xtdb2proc``.
 
         Returns the object in the same format as the xtdb2proc output so that
-<<<<<<< HEAD
         this object can be circularly serialized and deserialized.
-
+        
         Returns:
-            str: String representation of the processor mapping table in a
-            format compatible with the output of ``xtdb2proc``.
-=======
-        this object can be circularly serialized and deserialized
->>>>>>> ab161eeb
+        str: String representation of the processor mapping table in a
+        format compatible with the output of ``xtdb2proc``.
         """
         repr_result = ""
         for _, record in self.iteritems():
@@ -119,45 +68,13 @@
             repr_result += ','.join(line) + "\n"
         return repr_result
     
-<<<<<<< HEAD
-    
-    def save_cache(self, output_file=None):
-        """Serialize self and write out to a cache file
-
-        Serializes the object into a form compatible with the output of
-        ``xtdb2proc`` and optionally stores that output to a file.
-
+    def load_str(self, input_str):
+        """Load the xtdb2proc data for a Cray system.
+            
+        Parses the xtdb2proc output text and inserts keys/values into self.
+        
         Args:
-            output_file (str, optional): Path to a file to which the serialized
-                output should be written.  If None, print to stdout.
-        """
-        if output_file is None:
-            self._save_cache(sys.stdout)
-        else:
-            with open(output_file, 'w') as fp:
-                self._save_cache(fp)
-
-    def _save_cache(self, output):
-        """Serialize object into a form compatible with ``xtdb2proc``.
-        """
-        output.write(str(self))
-
-    def parse_xtdb2proc_table(self, iterable):
-        """Ingest a serialized SDB processor mapping.
-
-        Convert an iterable representation of the Cray service database
-        processor mapping into key-value pairs, then insert them into the
-        object.
-
-        Args:
-            iterable: Any iterable that contains one service database record
-                per element.  Typically a file-like object containing the output
-                of ``xtdb2proc``.
-=======
-    def load_str(self, input_str):
-        """
-        Load a serialized SDB cache passed in as an iterable
->>>>>>> ab161eeb
+            input_str (str): stdout of the ``xtdb2proc`` command
         """
         # Save the key order once
         check_keys = True
