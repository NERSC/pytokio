--- conflicted
+++ resolved
@@ -7,14 +7,9 @@
 import datetime
 
 def enumerate_dated_files(start, end, template,
-<<<<<<< HEAD
-                          lookup_key=None, match_first=True, expand_glob=False,
-                          timedelta=datetime.timedelta(days=1)):
-=======
                           lookup_key=None, match_first=True,
                           timedelta=datetime.timedelta(days=1),
                           use_glob=False):
->>>>>>> 3a54d43a
     """Locate existing time-indexed files between a start and end time.
 
     Given a start time, end time, and template data structure that describes a
@@ -49,7 +44,6 @@
         match_first (bool): If True, only return the first matching file for
             each time increment checked.  Otherwise, return _all_ matching
             files.
-        expand_glob (bool): If True, expand globs after expanding template
         timedelta (datetime.timedelta): Increment to use when iterating between
             `start` and `end` while looking for matching files.
         use_glob (bool): Expand file globs in template
@@ -66,13 +60,8 @@
 
     day = start
     results = []
-<<<<<<< HEAD
-    while day <= end:
-        results += _match_files(check_paths, day, match_first, expand_glob)
-=======
     while day.date() <= end.date():
         results += _match_files(check_paths, day, match_first, use_glob=use_glob)
->>>>>>> 3a54d43a
         day += timedelta
 
     return results
@@ -116,11 +105,7 @@
     return check_paths
 
 
-<<<<<<< HEAD
-def _match_files(check_paths, use_time, match_first, expand_glob):
-=======
 def _match_files(check_paths, use_time, match_first, use_glob):
->>>>>>> 3a54d43a
     """Locate file(s) that match a templated file path for a given time
 
     Args:
@@ -130,11 +115,7 @@
         match_first (bool): If True, only return the first matching file for
             each time increment checked.  Otherwise, return _all_ matching
             files.
-<<<<<<< HEAD
-        expand_glob (bool): If True, expand globs after expanding template
-=======
         use_glob (bool): Expand file globs in template
->>>>>>> 3a54d43a
 
     Returns:
         list: List of strings, each describing a path to an existing HDF5 file
@@ -143,19 +124,6 @@
 
     matching = []
     for check_path in check_paths:
-<<<<<<< HEAD
-        match_paths = use_time.strftime(check_path)
-        if expand_glob:
-            match_paths = glob.glob(match_paths)
-        else:
-            match_paths = [match_paths]
-
-        for match_path in match_paths:
-            if os.path.exists(match_path):
-                matching.append(match_path)
-                if match_first:
-                    return matching
-=======
         match_path = use_time.strftime(check_path)
         expanded_match_paths = glob.glob(match_path) if use_glob else [match_path]
         match = False
@@ -167,6 +135,5 @@
                     break
         if match and match_first:
             break
->>>>>>> 3a54d43a
 
     return matching