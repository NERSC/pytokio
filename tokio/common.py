"""Common convenience routines used throughout pytokio
"""

import time
import json
import datetime
import numpy

UNITS = [
    (2**80, "YiB"),
    (2**70, "ZiB"),
    (2**60, "EiB"),
    (2**50, "PiB"),
    (2**40, "TiB"),
    (2**30, "GiB"),
    (2**20, "MiB"),
    (2**10, "KiB")
]
UNITS_10 = [
    (10**24, "YB"),
    (10**21, "ZB"),
    (10**18, "EB"),
    (10**15, "PB"),
    (10**12, "TB"),
    (10**9, "GB"),
    (10**6, "MB"),
    (10**3, "KB")
]

class ConfigError(RuntimeError):
    pass

def isstr(obj):
    """Determine if an object is a string or string-derivative

    Provided for Python2/3 compatibility

    Args:
        obj: object to be tested for stringiness

    Returns:
        bool: is it string-like?
    """
    try:
        # basestring is only in Python 2
        return isinstance(obj, basestring)
    except NameError:
        # Python 3
        return isinstance(obj, str)

class JSONEncoder(json.JSONEncoder):
    """Convert common pytokio data types into serializable formats
    """
    def default(self, obj): # pylint: disable=E0202
        if isinstance(obj, datetime.datetime):
            return int(time.mktime(obj.timetuple()))
        elif isinstance(obj, numpy.int64):
            return int(obj)
        elif isinstance(o, set):
            return list(o)
        return json.JSONEncoder.default(self, obj)

def humanize_bytes(bytect, base10=False, fmt="%.1f %s"):
    """Converts bytes into human-readable units

    Args:
        bytect (int): Number of bytes
        base10 (bool): Convert to base-10 units (MB, GB, etc) if True
        fmt (str or None): Format of string to return; must contain %f/%d and %s
            for the quantity and units, respectively.

    Returns:
        str: Quantity and units expressed in a human-readable quantity
    """

    if base10:
        units = UNITS_10
    else:
        units = UNITS

    for unit in units:
        if abs(bytect) >= unit[0]:
            return fmt % (bytect / unit[0], unit[1])

    return fmt % (bytect, "bytes" if bytect != 1 else "byte")

<<<<<<< HEAD
def humanize_bytes_to(bytect, unit, fmt="%.1f %s"):
    """Converts bytes into a specific human-readable unit

    Args:
        bytect (int): Number of bytes
        unit (str): Unit in which bytes should be expressed
        fmt (str or None): Format of string to return; must contain %f/%d and %s
            for the quantity and units, respectively.

    Returns:
        str: Quantity and units expressed in a human-readable quantity
    """
    find_unit = unit.lower()
    if find_unit[1] == 'i':
        units = UNITS
    else:
        units = UNITS_10

    for unit in units:
        if find_unit == unit[1].lower():
            return fmt % (bytect / unit[0], unit[1])

    raise ValueError("unknown unit")

def to_epoch(datetime_obj):
=======
def to_epoch(datetime_obj, astype=int):
>>>>>>> 6a205231
    """Convert datetime.datetime into epoch seconds

    Currently assumes input datetime is expressed in localtime.  Does not handle
    timezones very well.  Once Python2 support is dropped from pytokio, this will
    be replaced by Python3's datetime.datetime.timestamp() method.

    Args:
        datetime_obj (datetime.datetime): Datetime to convert to seconds-since-epoch
        astype: Whether you want the resulting timestamp as an int or float

    Returns:
        int or float: Seconds since epoch
    """

    if astype == float:
        return time.mktime(datetime_obj.timetuple()) + datetime_obj.microsecond / 1e6
    return astype(time.mktime(datetime_obj.timetuple()))

def recast_string(value):
    """Converts a string to some type of number or True/False if possible

    Args:
        value (str): A string that may represent an int or float

    Returns:
        int, float, bool, str, or None: The most precise numerical or boolean
        representation of ``value`` if ``value`` is a valid string-encoded
        version of that type.  Returns the unchanged string otherwise.
    """

    ### the order here is important, but hex that is not prefixed with
    ### 0x may be misinterpreted as integers.
    new_value = value
    for cast in (int, float, lambda x: int(x, 16)):
        try:
            new_value = cast(value)
            break
        except ValueError:
            pass

    if value == "True":
        new_value = True
    elif value == "False":
        new_value = False
    elif value == "null": # for mmperfmon
        new_value = None

    return new_value<|MERGE_RESOLUTION|>--- conflicted
+++ resolved
@@ -84,7 +84,6 @@
 
     return fmt % (bytect, "bytes" if bytect != 1 else "byte")
 
-<<<<<<< HEAD
 def humanize_bytes_to(bytect, unit, fmt="%.1f %s"):
     """Converts bytes into a specific human-readable unit
 
@@ -109,10 +108,7 @@
 
     raise ValueError("unknown unit")
 
-def to_epoch(datetime_obj):
-=======
 def to_epoch(datetime_obj, astype=int):
->>>>>>> 6a205231
     """Convert datetime.datetime into epoch seconds
 
     Currently assumes input datetime is expressed in localtime.  Does not handle
